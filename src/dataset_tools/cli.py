"""
Command Line Interface for the dataset tools module

To add a new command, create a new function below following these instructions:

- Create a new Command key constant
   <NEW_COMMAND_NAME>_CMD = "<NEW_COMMAND_NAME>_cmd"

- Add the new Command key constant to the COMMAND_KEYS frozenset

- Add the command name and help text in the COMMANDS and COMMANDS_HELP dictionaries

- Create a new function named <COMMAND_NAME>_command(), alongside the appropriate
  options
    - Make sure to reuse appropriate options before creating duplicate ones.
    - The contents of the CLI command should be minimal : execution of an imported
      function

- If unsure, take some time to look at how other commands have been implemented

- Make sure to use lazy loading when importing modules that are only used by 1 command
"""

import functools

import click

# Command key constants
# Make sure to add them to COMMAND_KEYS frozenset
CLEAN_CMD = "clean_cmd"
FETCH_CMD = "fetch_cmd"
VERIFY_CMD = "verify_cmd"
DELETE_CMD = "delete_cmd"
PREDICT_CMD = "predict_cmd"
SPLIT_CMD = "split_cmd"
WEBDATASET_CMD = "webdataset_cmd"

# This is most useful to automatically test the CLI
COMMAND_KEYS = frozenset(
    [
        FETCH_CMD,
        VERIFY_CMD,
        DELETE_CMD,
        PREDICT_CMD,
        CLEAN_CMD,
        SPLIT_CMD,
        WEBDATASET_CMD,
    ]
)

# Command dictionary
COMMANDS = {
    FETCH_CMD: "fetch-images",
    VERIFY_CMD: "verify-images",
    DELETE_CMD: "delete-images",
    PREDICT_CMD: "predict-lifestage",
    CLEAN_CMD: "clean-dataset",
    SPLIT_CMD: "split-dataset",
    WEBDATASET_CMD: "create-webdataset",
}

# Command help text dictionary
COMMANDS_HELP = {
    FETCH_CMD: "Download images from urls found in input DwC-A file",
    VERIFY_CMD: "Check if there are errors in the images",
    DELETE_CMD: "Delete images based on input list",
    PREDICT_CMD: "Predict lifestage for moths",
    CLEAN_CMD: "Filter out images to ensure quality of training data",
    SPLIT_CMD: "Split the provided dataset into train, validate and test sets",
    WEBDATASET_CMD: "Assemble final training set in webdataset format",
}


#
# Command decorators for shared command options
#
def with_dwca_file(func):
    @click.option(
        "--dwca-file",
        type=str,
        required=True,
        help="Darwin Core Archive file",
    )
    @functools.wraps(func)
    def wrapper(*args, **kwargs):
        return func(*args, **kwargs)

    return wrapper


def with_num_workers(func):
    @click.option(
        "--num-workers",
        type=int,
        default=8,
        help="Number of processes to download in images in parallel",
    )
    @functools.wraps(func)
    def wrapper(*args, **kwargs):
        return func(*args, **kwargs)

    return wrapper


def with_verified_data_csv(func):
    @click.option(
        "--verified-data-csv",
        type=str,
        required=True,
        help="CSV file containing verified image info",
    )
    @functools.wraps(func)
    def wrapper(*args, **kwargs):
        return func(*args, **kwargs)

    return wrapper


def with_dataset_path(func):
    @click.option(
        "--dataset-path",
        type=str,
        required=True,
        help="Path to directory containing dataset images.",
    )
    @functools.wraps(func)
    def wrapper(*args, **kwargs):
        return func(*args, **kwargs)

    return wrapper


def with_results_csv(func):
    @click.option(
        "--results-csv",
        type=str,
        required=True,
        help="File to save image verification info",
    )
    @functools.wraps(func)
    def wrapper(*args, **kwargs):
        return func(*args, **kwargs)

    return wrapper


def with_random_seed(func):
    @click.option(
        "--random-seed",
        type=int,
        default=42,
        help="Random seed for reproducible experiments",
    )
    @functools.wraps(func)
    def wrapper(*args, **kwargs):
        return func(*args, **kwargs)

    return wrapper


def with_wandb_entity(func):
    @click.option(
        "--wandb-entity",
        type=str,
        default=None,
        help="Weights & Biases entity",
    )
    @functools.wraps(func)
    def wrapper(*args, **kwargs):
        return func(*args, **kwargs)

    return wrapper


def with_wandb_project(func):
    @click.option(
        "--wandb-project",
        type=str,
        default=None,
        help="Weights & Biases project",
    )
    @functools.wraps(func)
    def wrapper(*args, **kwargs):
        return func(*args, **kwargs)

    return wrapper


def with_wandb_run(func):
    @click.option(
        "--wandb-run",
        type=str,
        default=None,
        help="Weights & Biases run name",
    )
    @functools.wraps(func)
    def wrapper(*args, **kwargs):
        return func(*args, **kwargs)

    return wrapper


# # # # # # #
# Commands  #
# # # # # # #

# The order of declaration of the commands affect the order
# in which they appear in the CLI


#
# Fetch Images Command
#
@click.command(
    name=COMMANDS[FETCH_CMD],
    help=COMMANDS_HELP[FETCH_CMD],
    context_settings={"show_default": True},
)
@click.option(
    "--dataset-path",
    type=str,
    required=True,
    help="Path to folder where images will be stored",
)
@with_dwca_file
@click.option(
    "--cache-path",
    type=str,
    help=(
        "Folder containing cached images. If provided, the script will try copy"
        " images from cache before trying fetch them."
    ),
)
@click.option(
    "--num-images-per-category",
    type=int,
    default=0,
    help=(
        "Number of images to be downloaded for each category. If not provided, all "
        "images will be fetched."
    ),
)
@with_num_workers
@with_random_seed
@click.option(
    "--request-timeout",
    type=int,
    default=30,
    help="Timout for closing urresponsive connections.",
)
@click.option(
    "--subset-list",
    type=str,
    help=(
        "JSON file with the list of keys to be fetched."
        "If provided, only occorrences with these keys will be fetched. Use the option"
        " --subset_key to define the field to be used for filtering."
    ),
)
@click.option(
    "--subset-key",
    type=str,
    default="acceptedTaxonKey",
    help=(
        "DwC-A field to use for filtering occurrences to be fetched. "
        "See --subset_list"
    ),
)
def fetch_images_command(
    dwca_file: str,
    num_workers: int,
    dataset_path: str,
    cache_path: str,
    subset_list: str,
    subset_key: str,
    num_images_per_category: int,
    request_timeout: int,
    random_seed: int,
):
    from src.dataset_tools.fetch_images import fetch_images

    fetch_images(
        dwca_file=dwca_file,
        num_workers=num_workers,
        dataset_path=dataset_path,
        cache_path=cache_path,
        subset_list=subset_list,
        subset_key=subset_key,
        num_images_per_category=num_images_per_category,
        request_timeout=request_timeout,
        random_seed=random_seed,
    )


#
# Verify Images Command
#
@click.command(
    name=COMMANDS[VERIFY_CMD],
    help=COMMANDS_HELP[VERIFY_CMD],
    context_settings={"show_default": True},
)
@with_dataset_path
@with_dwca_file
@with_results_csv
@with_num_workers
@click.option(
    "--resume-from-ckpt",
    type=str,
    help=(
        "Checkpoint with partial verification results. If provided, the verification "
        "continues from a previous execution, skipping the already verfied images."
    ),
)
@click.option(
    "--save-freq",
    type=int,
    default=10000,
    help="Save partial verification data every n images",
)
@click.option(
    "--subset-list",
    type=str,
    help=(
        "JSON file with the list of keys to be fetched."
        "If provided, only occorrences with these keys will be fetched. Use the option"
        " --subset_key to define the field to be used for filtering."
    ),
)
@click.option(
    "--subset-key",
    type=str,
    default="acceptedTaxonKey",
    help=(
        "DwC-A field to use for filtering occurrences to be fetched. "
        "See --subset_list"
    ),
)
def verify_images_command(
    dwca_file: str,
    resume_from_ckpt: str,
    save_freq: int,
    num_workers: int,
    dataset_path: str,
    results_csv: str,
    subset_list: str,
    subset_key: str,
):
    from src.dataset_tools.verify_images import verify_images

    verify_images(
        dwca_file=dwca_file,
        resume_from_ckpt=resume_from_ckpt,
        save_freq=save_freq,
        num_workers=num_workers,
        dataset_path=dataset_path,
        results_csv=results_csv,
        subset_list=subset_list,
        subset_key=subset_key,
    )


#
# Delete Images Command
#
@click.command(
    name=COMMANDS[DELETE_CMD],
    help=COMMANDS_HELP[DELETE_CMD],
    context_settings={"show_default": True},
)
@click.option(
    "--error-images-csv",
    type=str,
    required=True,
    help="File to save image verification info",
)
@click.option(
    "--base-path",
    type=str,
    help="Root path for the image list",
)
def delete_images_command(error_images_csv: str, base_path: str):
    from src.dataset_tools.delete_images import delete_images

    delete_images(error_images_csv=error_images_csv, base_path=base_path)


#
# Predict Lifestage Command
#
@click.command(
    name=COMMANDS[PREDICT_CMD],
    help=COMMANDS_HELP[PREDICT_CMD],
    context_settings={"show_default": True},
)
@click.option(
    "--category-map-json",
    type=str,
    required=True,
    help="JSON containing the categories id map.",
)
@with_dataset_path
@click.option("--model-path", type=str, required=True, help="Path to model checkpoint")
@click.option("--num-classes", type=int, required=True, help="Number of categories")
@with_results_csv
@with_verified_data_csv
@click.option(
    "--batch-size", type=int, default=32, help="Batch size used during training."
)
@click.option("--input-size", type=int, default=300, help="Input size of the model")
@click.option(
    "--log-frequence", type=int, default=50, help="Log inference every n steps"
)
@click.option(
    "--model-name",
    type=click.Choice(["efficientnetv2-b3"]),
    default="efficientnetv2-b3",
    help="Name of the model",
)
@click.option(
    "--predict-nan-life-stage",
    type=bool,
    default=True,
    help=(
        "You can use this parameter to specify whether you want to make predictions"
        " only for images with the 'life_stage' tag as NaN"
    ),
)
@click.option(
    "--preprocessing-mode",
    type=click.Choice(["tf", "torch", "float32"]),
    default="tf",
    help=(
        "Mode for scaling input: tf scales image between -1 and 1;"
        " torch normalizes inputs using ImageNet mean and std"
        " float32 uses image on scale 0-1"
    ),
)
@with_wandb_entity
@with_wandb_project
@with_wandb_run
def predict_lifestage_command(
    verified_data_csv: str,
    dataset_path: str,
    input_size: int,
    preprocessing_mode: str,
    predict_nan_life_stage: bool,
    batch_size: int,
    model_name: str,
    num_classes: int,
    model_path: str,
    log_frequence: int,
    category_map_json: str,
    results_csv: str,
    wandb_entity: str,
    wandb_project: str,
    wandb_run: str,
):
    from src.dataset_tools.predict_lifestage import predict_lifestage

    predict_lifestage(
        verified_data_csv=verified_data_csv,
        dataset_path=dataset_path,
        input_size=input_size,
        preprocessing_mode=preprocessing_mode,
        predict_nan_life_stage=predict_nan_life_stage,
        batch_size=batch_size,
        model_name=model_name,
        num_classes=num_classes,
        model_path=model_path,
        log_frequence=log_frequence,
        category_map_json=category_map_json,
        results_csv=results_csv,
        wandb_entity=wandb_entity,
        wandb_project=wandb_project,
        wandb_run=wandb_run,
    )


#
# Clean Dataset Command
#
@click.command(
    name=COMMANDS[CLEAN_CMD],
    help=COMMANDS_HELP[CLEAN_CMD],
    context_settings={"show_default": True},
)
@with_dwca_file
@with_verified_data_csv
@click.option(
    "--ignore-dataset-by-key",
    type=str,
    default=(
        "f3130a8a-4508-42b4-9737-fbda77748438,"
        "4bfac3ea-8763-4f4b-a71a-76a6f5f243d3,"
        "7e380070-f762-11e1-a439-00145eb45e9a"
    ),
    help=(
        "DatasetKeys separeted by comma. Some datasets might be ignored due to the "
        "poor quality of their images."
    ),
)
@click.option(
    "--life-stage-predictions",
    type=str,
    help=(
        "CSV containing life-stage predictions for images. If provided images without"
        " the GBIF life stage will be filtered based on life stage prediction"
    ),
)
@click.option(
    "--thumb-size",
    type=int,
    default=64,
    help="Minimum side size to an image not be considered as thumbnail",
)
@click.option(
    "--remove-duplicate-url",
    type=bool,
    default=True,
    help="Whether occurrences with duplicate URLs should be removed.",
)
@click.option(
    "--remove-non-adults",
    type=bool,
    default=True,
    help="Whether keeping only occurrences with lifeStage identified as Adult or Imago",
)
@click.option(
    "--remove-tumbnails",
    type=bool,
    default=True,
    help=(
        "Whether small images should be removed. Use the option --thumb_size to "
        "determine the minimum side size."
    ),
)
def clean_dataset_command(
    dwca_file: str,
    verified_data_csv: str,
    remove_duplicate_url: bool,
    ignore_dataset_by_key: str,
    remove_tumbnails: bool,
    thumb_size: int,
    remove_non_adults: bool,
    life_stage_predictions: str,
):
    from src.dataset_tools.clean_dataset import clean_dataset

    clean_dataset(
        dwca_file=dwca_file,
        verified_data_csv=verified_data_csv,
        remove_duplicate_url=remove_duplicate_url,
        ignore_dataset_by_key=ignore_dataset_by_key,
        remove_tumbnails=remove_tumbnails,
        thumb_size=thumb_size,
        remove_non_adults=remove_non_adults,
        life_stage_predictions=life_stage_predictions,
    )


#
# Split Dataset Command
#
@click.command(
    name=COMMANDS[SPLIT_CMD],
    help=COMMANDS_HELP[SPLIT_CMD],
    context_settings={"show_default": True},
)
@click.option(
    "--dataset-csv",
    type=str,
    required=True,
    help="CSV file with dataset metadata",
)
@click.option(
    "--split-prefix",
    type=str,
    required=True,
    help=(
        "String to use as prefix when creating the CSV files for the train, "
        "val and test sets"
    ),
)
@click.option(
    "--category-key",
    type=str,
    default="acceptedTaxonKey",
    help="Key used as category id for stratified splitting",
)
@click.option(
    "--max-instances",
    type=int,
    default=1000,
    help="Maximum number of instances on training set (and on val/test proportionally)",
)
@click.option(
    "--min-instances",
    type=int,
    default=0,
    help=(
        "Minimum number of instances on training set (and on val/test proportionally). "
        "Categories not achieving this limit are removed."
    ),
)
@with_random_seed
@click.option(
    "--split-by-occurrence",
    type=bool,
    default=True,
    help=(
        "Whether images belonging to the same occurrence should be kept in the same "
        "partition"
    ),
)
@click.option(
    "--test-frac",
    type=float,
    default=0.2,
    help="Fraction of data used for the test set",
)
@click.option(
    "--val-frac",
    type=float,
    default=0.1,
    help="Fraction of data used for the validation set",
)
def split_dataset_command(
    dataset_csv: str,
    split_prefix: str,
    test_frac: float,
    val_frac: float,
    split_by_occurrence: bool,
    category_key: str,
    max_instances: int,
    min_instances: int,
    random_seed: int,
):
    from src.dataset_tools.split_dataset import split_dataset

    split_dataset(
        dataset_csv=dataset_csv,
        split_prefix=split_prefix,
        test_frac=test_frac,
        val_frac=val_frac,
        split_by_occurrence=split_by_occurrence,
        category_key=category_key,
        max_instances=max_instances,
        min_instances=min_instances,
        random_seed=random_seed,
    )


#
# Create Webdataset Command
#
@click.command(
    name=COMMANDS[WEBDATASET_CMD],
    help=COMMANDS_HELP[WEBDATASET_CMD],
    context_settings={"show_default": True},
)
@click.option(
    "--annotations-csv",
    type=str,
    required=True,
    help="Path to csv file containing the annotations",
)
@with_dataset_path
@click.option(
    "--image-path-column",
    type=str,
    required=True,
    help="CSV column containing image file path",
)
@click.option(
    "--label-column",
    type=str,
    required=True,
    help="CSV column containing image label",
)
@click.option(
    "--webdataset-pattern",
    type=str,
    required=True,
    help="Webdataset output file pattern",
)
@click.option(
    "--category-map-json",
    type=str,
    help=(
        "JSON containing the categories id map. If not provided, the"
        " category map will be infered from annotations csv. "
        "MUST PROVIDE IT for validation and test sets from the training set."
    ),
)
@click.option(
    "--columns-to-json",
    type=str,
    help="List of columns from CSV file to save as metadata in a json file.",
)
@click.option(
    "--max-shard-size",
    type=int,
    default=100 * 1024 * 1024,
    help="Maximun size of each shard in bytes",
)
@click.option(
    "--megadetector-results-json",
    type=str,
    help=(
        "Path to json file containing megadetector results. If provided, the"
        " images will be cropped to a squared region around the bbox with"
        " the highest confidence."
    ),
)
@click.option(
    "--resize-min-size",
    type=int,
    help=(
        "Size which the shortest image side will be resized to. If it is not"
        " given, the original image is used withou resizing."
    ),
)
@click.option(
    "--save-category-map-json",
    type=str,
<<<<<<< HEAD
    help=("Path to save the category map json, if inferred from the annotations csv."),
=======
    help=("Save the category map inferred from the annotations file."),
>>>>>>> 330585b2
)
@with_random_seed
@click.option(
    "--shuffle-images",
    type=bool,
    default=True,
    help="Shufle images before to write to tar files",
)
@with_wandb_entity
@with_wandb_project
@with_wandb_run
def create_webdataset_command(
    annotations_csv: str,
    dataset_path: str,
    webdataset_pattern: str,
    image_path_column: str,
    label_column: str,
    max_shard_size: int,
    shuffle_images: bool,
    resize_min_size: int,
    category_map_json: str,
    save_category_map_json: str,
    columns_to_json: str,
    megadetector_results_json: str,
    random_seed: int,
    wandb_entity: str,
    wandb_project: str,
    wandb_run: str,
):
    from src.dataset_tools.create_webdataset import create_webdataset

    create_webdataset(
        annotations_csv=annotations_csv,
        dataset_path=dataset_path,
        webdataset_pattern=webdataset_pattern,
        image_path_column=image_path_column,
        label_column=label_column,
        max_shard_size=max_shard_size,
        shuffle_images=shuffle_images,
        resize_min_size=resize_min_size,
        category_map_json=category_map_json,
        save_category_map_json=save_category_map_json,
        columns_to_json=columns_to_json,
        megadetector_results_json=megadetector_results_json,
        random_seed=random_seed,
        wandb_entity=wandb_entity,
        wandb_project=wandb_project,
        wandb_run=wandb_run,
    )


# # # # # # # # # # # # # #
# Main CLI configuration  #
# # # # # # # # # # # # # #
class OrderCommands(click.Group):
    """This class is necessary to order the commands the way we want to."""

    def list_commands(self, ctx: click.Context) -> list[str]:
        return list(self.commands)


@click.group(cls=OrderCommands)
def cli():
    """This is the main command line interface for dataset tools."""
    pass


# Following is an automated way to add all functions containing the word `command`
# in their name instead of manually having to add them.
all_objects = globals()
functions = [
    obj for name, obj in all_objects.items() if callable(obj) and "command" in name
]

for command_function in functions:
    cli.add_command(command_function)

if __name__ == "__main__":
    cli()<|MERGE_RESOLUTION|>--- conflicted
+++ resolved
@@ -724,11 +724,7 @@
 @click.option(
     "--save-category-map-json",
     type=str,
-<<<<<<< HEAD
     help=("Path to save the category map json, if inferred from the annotations csv."),
-=======
-    help=("Save the category map inferred from the annotations file."),
->>>>>>> 330585b2
 )
 @with_random_seed
 @click.option(
