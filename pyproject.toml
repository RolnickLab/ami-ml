--- conflicted
+++ resolved
@@ -29,10 +29,7 @@
 scikit-learn = "^1.3.0"
 webdataset = "^0.2.48"
 timm = "^0.9.8"
-<<<<<<< HEAD
 typer = "^0.12.3"
-=======
->>>>>>> 44c042ff
 python-dotenv = "^1.0.1"
 
 [tool.poetry.group.dev.dependencies]
