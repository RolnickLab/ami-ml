[tool.poetry]
name = "ami-ml"
version = "0.1.0"
description = "Software & research related to the automated monitoring of insects"
authors = [
    "Aditya Jain <aditya.jain@mila.quebec>",
    "Michael Bunsen <michael.bunsen@mila.quebec>",
    "Fagner Cunha <fagner.cunha@icomp.ufam.edu.br>",
    "Léonard Pasi <leonardpasi@gmail.com>",
]
license = "MIT"
readme = "README.md"
packages = [{ include = "src" }]

[tool.poetry.dependencies]
python = "^3.9"
click = "^8.1.6"
numpy = "^1.25.1"
torch = "^2.0,!=2.0.1"
tqdm = "^4.65.0"
segment-anything = "^1.0"
torchvision = "^0.15.1,!=0.15.2"
torchmetrics = "^0.11.4"
pillow = "^10.0.0"
matplotlib = "^3.7.2"
wandb = "^0.14.0"
python-dwca-reader = "^0.15.1"
pandas = "^2.1.0"
scikit-learn = "^1.3.0"
webdataset = "^0.2.48"
timm = "^0.9.8"
typer = "^0.12.3"
python-dotenv = "^1.0.1"

[tool.poetry.group.dev.dependencies]
pre-commit = "^3.3.3"
black = "^23.7.0"
flake8 = "^6.0.0"
Flake8-pyproject = "^1.2.3"
isort = "^5.12.0"
mypy = "^1.4.1"
ipdb = "^0.13.13"
python-devtools = "^2"
<<<<<<< HEAD
pytest = "^8.1.1"

[tool.poetry.scripts]
ami-dataset = "src.dataset_tools.cli:cli"

=======
ipykernel = "^6.29.4"
>>>>>>> 8f34ecc8

[build-system]
requires = ["poetry-core"]
build-backend = "poetry.core.masonry.api"<|MERGE_RESOLUTION|>--- conflicted
+++ resolved
@@ -41,15 +41,12 @@
 mypy = "^1.4.1"
 ipdb = "^0.13.13"
 python-devtools = "^2"
-<<<<<<< HEAD
+ipykernel = "^6.29.4"
 pytest = "^8.1.1"
 
 [tool.poetry.scripts]
 ami-dataset = "src.dataset_tools.cli:cli"
 
-=======
-ipykernel = "^6.29.4"
->>>>>>> 8f34ecc8
 
 [build-system]
 requires = ["poetry-core"]
